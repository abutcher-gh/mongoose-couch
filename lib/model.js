--- conflicted
+++ resolved
@@ -725,14 +725,9 @@
   model.modelName = name;
   model.__proto__ = Model;
   model.prototype.__proto__ = Model.prototype;
-<<<<<<< HEAD
   model.prototype.db = connection;
   model.prototype._setSchema(schema);
-=======
-  model.model = Model.prototype.model;
-  model.db = model.prototype.db = connection;
   model.discriminators = model.prototype.discriminators = undefined;
->>>>>>> a04860f3
 
   var collectionOptions = { };
 
